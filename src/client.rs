--- conflicted
+++ resolved
@@ -100,12 +100,8 @@
             server_url: DEFAULT_SERVER_URL.to_owned(),
             bucket_name: DEFAULT_BUCKET_NAME.to_owned(),
             collection_name: "".to_owned(),
-<<<<<<< HEAD
             verifier: Box::new(DummyVerifier {}),
-=======
-            verifier: Box::new(DefaultVerifier {}),
             storage: Box::new(DummyStorage {}),
->>>>>>> 260705b7
         }
     }
 
@@ -235,12 +231,8 @@
             server_url: DEFAULT_SERVER_URL.to_owned(),
             bucket_name: DEFAULT_BUCKET_NAME.to_owned(),
             collection_name: "".to_owned(),
-<<<<<<< HEAD
             verifier: Box::new(DummyVerifier {}),
-=======
-            verifier: Box::new(DefaultVerifier {}),
             storage: Box::new(DummyStorage {}),
->>>>>>> 260705b7
         }
     }
 }
